--- conflicted
+++ resolved
@@ -119,39 +119,15 @@
                 await asyncio.sleep(max(0, interval - elapsed))
 
         except asyncio.CancelledError:
-<<<<<<< HEAD
-            console.log(f"shutting down...", style="bold red")
-            await self.server.stop(grace=None)
-=======
             self.logger.info("shutting down...")
             await self.server.stop(grace=1)
             await self.server.wait_for_termination()
->>>>>>> 42cea726
 
     async def process_tick(self):
         if not self.queue.empty():
             msg = await self.queue.get()
             self.clock = max(self.clock, msg.logical_time) + 1
             self._log_event("RECV", msg.sender_id)
-<<<<<<< HEAD
-            console.log(f"processed message from {msg.sender_id}, clock now {self.clock}", style="magenta")
-        else:
-            rand_val = random.randint(1, 10)
-            self.clock += 1
-            if rand_val == 1:
-                target_id = "B" if self.id == "A" else "A"
-                await self._send_to(target_id)
-                console.log(f"sent message to {target_id}, clock now {self.clock}", style="cyan")
-            elif rand_val == 2:
-                await self._send_to("C")
-                console.log(f"sent message to C, clock now {self.clock}", style="cyan")
-            elif rand_val == 3:
-                await self._send_broadcast()
-                console.log(f"broadcast message to all peers, clock now {self.clock}", style="cyan")
-            else:
-                self._log_event("INTERNAL")
-                console.log(f"internal event, clock now {self.clock}", style="yellow")
-=======
             self.logger.info(f"processed message from {msg.sender_id}, clock now {self.clock}")
         else:
             rand_val = random.randint(1, 10)
@@ -169,7 +145,6 @@
             else:  # Internal event
                 self._log_event("INTERNAL")
                 self.logger.info(f"internal event, clock now {self.clock}")
->>>>>>> 42cea726
 
     async def _send_to(self, target_id: str):
         stub = self.stubs.get(target_id)
